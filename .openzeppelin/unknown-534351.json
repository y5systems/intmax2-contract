{
	"manifestVersion": "3.2",
	"proxies": [
		{
			"address": "0x33a463381140C97B3bFd41eAADAE38ee98fe410c",
			"txHash": "0x8208b678b4bcedbb2f58fb4e80b1e747b95fc0e48ae36964fc66a6771354fbed",
			"kind": "uups"
		},
		{
			"address": "0xC49661740ebc77A6653B55aAc83a594257c98735",
			"txHash": "0x74671bf10ad9e5019d7ee4c2dadb08a0e072607370f53984a7c2ed161a1e5613",
			"kind": "uups"
		},
		{
			"address": "0x04C57489d8827362172AE2fD176701132Fc10AeE",
			"txHash": "0x7eace91753657f5827bb3813949509406578640dd7ec6880e0f4ac0bfadc97c8",
			"kind": "uups"
<<<<<<< HEAD
=======
		},
		{
			"address": "0x589F6b1B94b2DCF3cA6cB069e3686fd91b0e6FD3",
			"txHash": "0x64db49af008ce36b2a97ea9ca3995c10e412467bd1cddb0e4e504395c1f01af6",
			"kind": "uups"
		},
		{
			"address": "0x1614e0c273db1A48aCa29b93c2dD087b83cC42f2",
			"txHash": "0x5f8ed1232d7b5eaf48aa9e24458860ccc1170f0550d191a71f9c4de0ce9a013c",
			"kind": "uups"
		},
		{
			"address": "0x2d8f5D86987c2e90101E44Af7f26b127f4590e6B",
			"txHash": "0xdecfa709a15050dfec56b5d8bc2ad71106e2e8744cb77cb272a5c3376e47c2ba",
			"kind": "uups"
>>>>>>> 1455a722
		}
	],
	"impls": {
		"fa65675f4936e36667814fc8b441e72075bafdf47d29d0ee490fdcadccfe208e": {
			"address": "0xaF0bAfA763174f5BCb31e5DDcAE9CD56240DB6B6",
			"txHash": "0xff17da5d15fa99b931ec0372362f0e656c5ff349952fe814ba19cb74f14a7690",
			"layout": {
				"solcVersion": "0.8.24",
				"storage": [
					{
						"label": "blockBuilderRegistry",
						"offset": 0,
						"slot": "0",
						"type": "t_contract(IBlockBuilderRegistry)4818",
						"contract": "Rollup",
						"src": "contracts/rollup/Rollup.sol:22"
					},
					{
						"label": "liquidity",
						"offset": 0,
						"slot": "1",
						"type": "t_address",
						"contract": "Rollup",
						"src": "contracts/rollup/Rollup.sol:23"
					},
					{
						"label": "lastProcessedDepositId",
						"offset": 0,
						"slot": "2",
						"type": "t_uint256",
						"contract": "Rollup",
						"src": "contracts/rollup/Rollup.sol:24"
					},
					{
						"label": "blockHashes",
						"offset": 0,
						"slot": "3",
						"type": "t_array(t_bytes32)dyn_storage",
						"contract": "Rollup",
						"src": "contracts/rollup/Rollup.sol:25"
					},
					{
						"label": "blockBuilders",
						"offset": 0,
						"slot": "4",
						"type": "t_array(t_address)dyn_storage",
						"contract": "Rollup",
						"src": "contracts/rollup/Rollup.sol:26"
					},
					{
						"label": "l2ScrollMessenger",
						"offset": 0,
						"slot": "5",
						"type": "t_contract(IL2ScrollMessenger)4041",
						"contract": "Rollup",
						"src": "contracts/rollup/Rollup.sol:28"
					},
					{
						"label": "depositTree",
						"offset": 0,
						"slot": "6",
						"type": "t_struct(DepositTree)7695_storage",
						"contract": "Rollup",
						"src": "contracts/rollup/Rollup.sol:29"
					},
					{
						"label": "depositTreeRoot",
						"offset": 0,
						"slot": "40",
						"type": "t_bytes32",
						"contract": "Rollup",
						"src": "contracts/rollup/Rollup.sol:30"
					}
				],
				"types": {
					"t_address": {
						"label": "address",
						"numberOfBytes": "20"
					},
					"t_bool": {
						"label": "bool",
						"numberOfBytes": "1"
					},
					"t_struct(InitializableStorage)150_storage": {
						"label": "struct Initializable.InitializableStorage",
						"members": [
							{
								"label": "_initialized",
								"type": "t_uint64",
								"offset": 0,
								"slot": "0"
							},
							{
								"label": "_initializing",
								"type": "t_bool",
								"offset": 8,
								"slot": "0"
							}
						],
						"numberOfBytes": "32"
					},
					"t_struct(OwnableStorage)99_storage": {
						"label": "struct OwnableUpgradeable.OwnableStorage",
						"members": [
							{
								"label": "_owner",
								"type": "t_address",
								"offset": 0,
								"slot": "0"
							}
						],
						"numberOfBytes": "32"
					},
					"t_uint64": {
						"label": "uint64",
						"numberOfBytes": "8"
					},
					"t_array(t_address)dyn_storage": {
						"label": "address[]",
						"numberOfBytes": "32"
					},
					"t_array(t_bytes32)32_storage": {
						"label": "bytes32[32]",
						"numberOfBytes": "1024"
					},
					"t_array(t_bytes32)dyn_storage": {
						"label": "bytes32[]",
						"numberOfBytes": "32"
					},
					"t_bytes32": {
						"label": "bytes32",
						"numberOfBytes": "32"
					},
					"t_contract(IBlockBuilderRegistry)4818": {
						"label": "contract IBlockBuilderRegistry",
						"numberOfBytes": "20"
					},
					"t_contract(IL2ScrollMessenger)4041": {
						"label": "contract IL2ScrollMessenger",
						"numberOfBytes": "20"
					},
					"t_struct(DepositTree)7695_storage": {
						"label": "struct DepositTreeLib.DepositTree",
						"members": [
							{
								"label": "_branch",
								"type": "t_array(t_bytes32)32_storage",
								"offset": 0,
								"slot": "0"
							},
							{
								"label": "depositCount",
								"type": "t_uint256",
								"offset": 0,
								"slot": "32"
							},
							{
								"label": "defaultHash",
								"type": "t_bytes32",
								"offset": 0,
								"slot": "33"
							}
						],
						"numberOfBytes": "1088"
					},
					"t_uint256": {
						"label": "uint256",
						"numberOfBytes": "32"
					}
				},
				"namespaces": {
					"erc7201:openzeppelin.storage.Ownable": [
						{
							"contract": "OwnableUpgradeable",
							"label": "_owner",
							"type": "t_address",
							"src": "@openzeppelin/contracts-upgradeable/access/OwnableUpgradeable.sol:24",
							"offset": 0,
							"slot": "0"
						}
					],
					"erc7201:openzeppelin.storage.Initializable": [
						{
							"contract": "Initializable",
							"label": "_initialized",
							"type": "t_uint64",
							"src": "@openzeppelin/contracts-upgradeable/proxy/utils/Initializable.sol:69",
							"offset": 0,
							"slot": "0"
						},
						{
							"contract": "Initializable",
							"label": "_initializing",
							"type": "t_bool",
							"src": "@openzeppelin/contracts-upgradeable/proxy/utils/Initializable.sol:73",
							"offset": 8,
							"slot": "0"
						}
					]
				}
			}
		},
		"755249d5b3d8715ffe938c605724ff3db5b4b581ca1cf6a3fe8f4d8a0ca38238": {
			"address": "0x24c5b5496F2b642eCd4aBbc9Cc8823daa08952bd",
			"txHash": "0xdd813436763480146868cd1e0cd15a2981ad4f75a36b43919319987b10f41564",
			"layout": {
				"solcVersion": "0.8.24",
				"storage": [
					{
						"label": "rollup",
						"offset": 0,
						"slot": "0",
						"type": "t_contract(IRollup)6935",
						"contract": "BlockBuilderRegistry",
						"src": "contracts/block-builder-registry/BlockBuilderRegistry.sol:19"
					},
					{
						"label": "fraudVerifier",
						"offset": 0,
						"slot": "1",
						"type": "t_contract(IPlonkVerifier)4951",
						"contract": "BlockBuilderRegistry",
						"src": "contracts/block-builder-registry/BlockBuilderRegistry.sol:20"
					},
					{
						"label": "burnAddress",
						"offset": 0,
						"slot": "2",
						"type": "t_address",
						"contract": "BlockBuilderRegistry",
						"src": "contracts/block-builder-registry/BlockBuilderRegistry.sol:21"
					},
					{
						"label": "blockBuilders",
						"offset": 0,
						"slot": "3",
						"type": "t_mapping(t_address,t_struct(BlockBuilderInfo)4781_storage)",
						"contract": "BlockBuilderRegistry",
						"src": "contracts/block-builder-registry/BlockBuilderRegistry.sol:22"
					},
					{
						"label": "slashedBlockNumbers",
						"offset": 0,
						"slot": "4",
						"type": "t_mapping(t_uint32,t_bool)",
						"contract": "BlockBuilderRegistry",
						"src": "contracts/block-builder-registry/BlockBuilderRegistry.sol:23"
					}
				],
				"types": {
					"t_address": {
						"label": "address",
						"numberOfBytes": "20"
					},
					"t_bool": {
						"label": "bool",
						"numberOfBytes": "1"
					},
					"t_struct(InitializableStorage)150_storage": {
						"label": "struct Initializable.InitializableStorage",
						"members": [
							{
								"label": "_initialized",
								"type": "t_uint64",
								"offset": 0,
								"slot": "0"
							},
							{
								"label": "_initializing",
								"type": "t_bool",
								"offset": 8,
								"slot": "0"
							}
						],
						"numberOfBytes": "32"
					},
					"t_struct(OwnableStorage)99_storage": {
						"label": "struct OwnableUpgradeable.OwnableStorage",
						"members": [
							{
								"label": "_owner",
								"type": "t_address",
								"offset": 0,
								"slot": "0"
							}
						],
						"numberOfBytes": "32"
					},
					"t_uint64": {
						"label": "uint64",
						"numberOfBytes": "8"
					},
					"t_contract(IPlonkVerifier)4951": {
						"label": "contract IPlonkVerifier",
						"numberOfBytes": "20"
					},
					"t_contract(IRollup)6935": {
						"label": "contract IRollup",
						"numberOfBytes": "20"
					},
					"t_mapping(t_address,t_struct(BlockBuilderInfo)4781_storage)": {
						"label": "mapping(address => struct IBlockBuilderRegistry.BlockBuilderInfo)",
						"numberOfBytes": "32"
					},
					"t_mapping(t_uint32,t_bool)": {
						"label": "mapping(uint32 => bool)",
						"numberOfBytes": "32"
					},
					"t_string_storage": {
						"label": "string",
						"numberOfBytes": "32"
					},
					"t_struct(BlockBuilderInfo)4781_storage": {
						"label": "struct IBlockBuilderRegistry.BlockBuilderInfo",
						"members": [
							{
								"label": "blockBuilderUrl",
								"type": "t_string_storage",
								"offset": 0,
								"slot": "0"
							},
							{
								"label": "stakeAmount",
								"type": "t_uint256",
								"offset": 0,
								"slot": "1"
							},
							{
								"label": "stopTime",
								"type": "t_uint256",
								"offset": 0,
								"slot": "2"
							},
							{
								"label": "numSlashes",
								"type": "t_uint256",
								"offset": 0,
								"slot": "3"
							},
							{
								"label": "isValid",
								"type": "t_bool",
								"offset": 0,
								"slot": "4"
							}
						],
						"numberOfBytes": "160"
					},
					"t_uint256": {
						"label": "uint256",
						"numberOfBytes": "32"
					},
					"t_uint32": {
						"label": "uint32",
						"numberOfBytes": "4"
					}
				},
				"namespaces": {
					"erc7201:openzeppelin.storage.Ownable": [
						{
							"contract": "OwnableUpgradeable",
							"label": "_owner",
							"type": "t_address",
							"src": "@openzeppelin/contracts-upgradeable/access/OwnableUpgradeable.sol:24",
							"offset": 0,
							"slot": "0"
						}
					],
					"erc7201:openzeppelin.storage.Initializable": [
						{
							"contract": "Initializable",
							"label": "_initialized",
							"type": "t_uint64",
							"src": "@openzeppelin/contracts-upgradeable/proxy/utils/Initializable.sol:69",
							"offset": 0,
							"slot": "0"
						},
						{
							"contract": "Initializable",
							"label": "_initializing",
							"type": "t_bool",
							"src": "@openzeppelin/contracts-upgradeable/proxy/utils/Initializable.sol:73",
							"offset": 8,
							"slot": "0"
						}
					]
				}
			}
		},
		"0601b5ff8bcb70d938a9fb12063ed931a606c2d2e854498af408f1effd04429a": {
			"address": "0xd4aD2E9F1F88e660e97655896dD44f53BD252985",
			"txHash": "0xe96a0fb3d083d8f0f451d9552e9cf79894b3a16d2802266018a90a51ab376089",
			"layout": {
				"solcVersion": "0.8.24",
				"storage": [
					{
						"label": "withdrawalVerifier",
						"offset": 0,
						"slot": "0",
						"type": "t_contract(IPlonkVerifier)4951",
						"contract": "Withdrawal",
						"src": "contracts/withdrawal/Withdrawal.sol:33"
					},
					{
						"label": "l2ScrollMessenger",
						"offset": 0,
						"slot": "1",
						"type": "t_contract(IL2ScrollMessenger)4041",
						"contract": "Withdrawal",
						"src": "contracts/withdrawal/Withdrawal.sol:34"
					},
					{
						"label": "rollup",
						"offset": 0,
						"slot": "2",
						"type": "t_contract(IRollup)6935",
						"contract": "Withdrawal",
						"src": "contracts/withdrawal/Withdrawal.sol:35"
					},
					{
						"label": "liquidity",
						"offset": 0,
						"slot": "3",
						"type": "t_address",
						"contract": "Withdrawal",
						"src": "contracts/withdrawal/Withdrawal.sol:36"
					},
					{
						"label": "directWithdrawalsQueue",
						"offset": 0,
						"slot": "4",
						"type": "t_struct(Queue)10460_storage",
						"contract": "Withdrawal",
						"src": "contracts/withdrawal/Withdrawal.sol:37"
					},
					{
						"label": "claimableWithdrawalsQueue",
						"offset": 0,
						"slot": "7",
						"type": "t_struct(Queue)10163_storage",
						"contract": "Withdrawal",
						"src": "contracts/withdrawal/Withdrawal.sol:38"
					},
					{
						"label": "nullifiers",
						"offset": 0,
						"slot": "10",
						"type": "t_mapping(t_bytes32,t_bool)",
						"contract": "Withdrawal",
						"src": "contracts/withdrawal/Withdrawal.sol:39"
					},
					{
						"label": "directWithdrawalTokenIndices",
						"offset": 0,
						"slot": "11",
						"type": "t_struct(UintSet)3824_storage",
						"contract": "Withdrawal",
						"src": "contracts/withdrawal/Withdrawal.sol:40"
					}
				],
				"types": {
					"t_address": {
						"label": "address",
						"numberOfBytes": "20"
					},
					"t_bool": {
						"label": "bool",
						"numberOfBytes": "1"
					},
					"t_struct(InitializableStorage)150_storage": {
						"label": "struct Initializable.InitializableStorage",
						"members": [
							{
								"label": "_initialized",
								"type": "t_uint64",
								"offset": 0,
								"slot": "0"
							},
							{
								"label": "_initializing",
								"type": "t_bool",
								"offset": 8,
								"slot": "0"
							}
						],
						"numberOfBytes": "32"
					},
					"t_struct(OwnableStorage)99_storage": {
						"label": "struct OwnableUpgradeable.OwnableStorage",
						"members": [
							{
								"label": "_owner",
								"type": "t_address",
								"offset": 0,
								"slot": "0"
							}
						],
						"numberOfBytes": "32"
					},
					"t_uint64": {
						"label": "uint64",
						"numberOfBytes": "8"
					},
					"t_array(t_bytes32)dyn_storage": {
						"label": "bytes32[]",
						"numberOfBytes": "32"
					},
					"t_array(t_struct(Withdrawal)4962_storage)dyn_storage": {
						"label": "struct WithdrawalLib.Withdrawal[]",
						"numberOfBytes": "32"
					},
					"t_bytes32": {
						"label": "bytes32",
						"numberOfBytes": "32"
					},
					"t_contract(IL2ScrollMessenger)4041": {
						"label": "contract IL2ScrollMessenger",
						"numberOfBytes": "20"
					},
					"t_contract(IPlonkVerifier)4951": {
						"label": "contract IPlonkVerifier",
						"numberOfBytes": "20"
					},
					"t_contract(IRollup)6935": {
						"label": "contract IRollup",
						"numberOfBytes": "20"
					},
					"t_mapping(t_bytes32,t_bool)": {
						"label": "mapping(bytes32 => bool)",
						"numberOfBytes": "32"
					},
					"t_mapping(t_bytes32,t_uint256)": {
						"label": "mapping(bytes32 => uint256)",
						"numberOfBytes": "32"
					},
					"t_struct(Queue)10163_storage": {
						"label": "struct Bytes32QueueLib.Queue",
						"members": [
							{
								"label": "data",
								"type": "t_array(t_bytes32)dyn_storage",
								"offset": 0,
								"slot": "0"
							},
							{
								"label": "front",
								"type": "t_uint256",
								"offset": 0,
								"slot": "1"
							},
							{
								"label": "rear",
								"type": "t_uint256",
								"offset": 0,
								"slot": "2"
							}
						],
						"numberOfBytes": "96"
					},
					"t_struct(Queue)10460_storage": {
						"label": "struct WithdrawalQueueLib.Queue",
						"members": [
							{
								"label": "data",
								"type": "t_array(t_struct(Withdrawal)4962_storage)dyn_storage",
								"offset": 0,
								"slot": "0"
							},
							{
								"label": "front",
								"type": "t_uint256",
								"offset": 0,
								"slot": "1"
							},
							{
								"label": "rear",
								"type": "t_uint256",
								"offset": 0,
								"slot": "2"
							}
						],
						"numberOfBytes": "96"
					},
					"t_struct(Set)3352_storage": {
						"label": "struct EnumerableSet.Set",
						"members": [
							{
								"label": "_values",
								"type": "t_array(t_bytes32)dyn_storage",
								"offset": 0,
								"slot": "0"
							},
							{
								"label": "_positions",
								"type": "t_mapping(t_bytes32,t_uint256)",
								"offset": 0,
								"slot": "1"
							}
						],
						"numberOfBytes": "64"
					},
					"t_struct(UintSet)3824_storage": {
						"label": "struct EnumerableSet.UintSet",
						"members": [
							{
								"label": "_inner",
								"type": "t_struct(Set)3352_storage",
								"offset": 0,
								"slot": "0"
							}
						],
						"numberOfBytes": "64"
					},
					"t_struct(Withdrawal)4962_storage": {
						"label": "struct WithdrawalLib.Withdrawal",
						"members": [
							{
								"label": "recipient",
								"type": "t_address",
								"offset": 0,
								"slot": "0"
							},
							{
								"label": "tokenIndex",
								"type": "t_uint32",
								"offset": 20,
								"slot": "0"
							},
							{
								"label": "amount",
								"type": "t_uint256",
								"offset": 0,
								"slot": "1"
							},
							{
								"label": "id",
								"type": "t_uint256",
								"offset": 0,
								"slot": "2"
							}
						],
						"numberOfBytes": "96"
					},
					"t_uint256": {
						"label": "uint256",
						"numberOfBytes": "32"
					},
					"t_uint32": {
						"label": "uint32",
						"numberOfBytes": "4"
					}
				},
				"namespaces": {
					"erc7201:openzeppelin.storage.Ownable": [
						{
							"contract": "OwnableUpgradeable",
							"label": "_owner",
							"type": "t_address",
							"src": "@openzeppelin/contracts-upgradeable/access/OwnableUpgradeable.sol:24",
							"offset": 0,
							"slot": "0"
						}
					],
					"erc7201:openzeppelin.storage.Initializable": [
						{
							"contract": "Initializable",
							"label": "_initialized",
							"type": "t_uint64",
							"src": "@openzeppelin/contracts-upgradeable/proxy/utils/Initializable.sol:69",
							"offset": 0,
							"slot": "0"
						},
						{
							"contract": "Initializable",
							"label": "_initializing",
							"type": "t_bool",
							"src": "@openzeppelin/contracts-upgradeable/proxy/utils/Initializable.sol:73",
							"offset": 8,
							"slot": "0"
						}
					]
				}
			}
<<<<<<< HEAD
=======
		},
		"3c8b530637f1a44a861e5a5df2790096b2d3371fdc2c73420601ef056590e570": {
			"address": "0x88aF67928453bB2E5e4Cb7D8d15885C9bEd2bAFC",
			"txHash": "0x468af48405096d76e7046ecdfa67f0242d6767468e4ce01ea027d491ef7736b3",
			"layout": {
				"solcVersion": "0.8.24",
				"storage": [
					{
						"label": "rollup",
						"offset": 0,
						"slot": "0",
						"type": "t_contract(IRollup)6229",
						"contract": "BlockBuilderRegistry",
						"src": "contracts/block-builder-registry/BlockBuilderRegistry.sol:19"
					},
					{
						"label": "fraudVerifier",
						"offset": 0,
						"slot": "1",
						"type": "t_contract(IPlonkVerifier)4245",
						"contract": "BlockBuilderRegistry",
						"src": "contracts/block-builder-registry/BlockBuilderRegistry.sol:20"
					},
					{
						"label": "burnAddress",
						"offset": 0,
						"slot": "2",
						"type": "t_address",
						"contract": "BlockBuilderRegistry",
						"src": "contracts/block-builder-registry/BlockBuilderRegistry.sol:21"
					},
					{
						"label": "blockBuilders",
						"offset": 0,
						"slot": "3",
						"type": "t_mapping(t_address,t_struct(BlockBuilderInfo)4075_storage)",
						"contract": "BlockBuilderRegistry",
						"src": "contracts/block-builder-registry/BlockBuilderRegistry.sol:22"
					},
					{
						"label": "slashedBlockNumbers",
						"offset": 0,
						"slot": "4",
						"type": "t_mapping(t_uint32,t_bool)",
						"contract": "BlockBuilderRegistry",
						"src": "contracts/block-builder-registry/BlockBuilderRegistry.sol:23"
					}
				],
				"types": {
					"t_address": {
						"label": "address",
						"numberOfBytes": "20"
					},
					"t_bool": {
						"label": "bool",
						"numberOfBytes": "1"
					},
					"t_struct(InitializableStorage)150_storage": {
						"label": "struct Initializable.InitializableStorage",
						"members": [
							{
								"label": "_initialized",
								"type": "t_uint64",
								"offset": 0,
								"slot": "0"
							},
							{
								"label": "_initializing",
								"type": "t_bool",
								"offset": 8,
								"slot": "0"
							}
						],
						"numberOfBytes": "32"
					},
					"t_struct(OwnableStorage)99_storage": {
						"label": "struct OwnableUpgradeable.OwnableStorage",
						"members": [
							{
								"label": "_owner",
								"type": "t_address",
								"offset": 0,
								"slot": "0"
							}
						],
						"numberOfBytes": "32"
					},
					"t_uint64": {
						"label": "uint64",
						"numberOfBytes": "8"
					},
					"t_contract(IPlonkVerifier)4245": {
						"label": "contract IPlonkVerifier",
						"numberOfBytes": "20"
					},
					"t_contract(IRollup)6229": {
						"label": "contract IRollup",
						"numberOfBytes": "20"
					},
					"t_mapping(t_address,t_struct(BlockBuilderInfo)4075_storage)": {
						"label": "mapping(address => struct IBlockBuilderRegistry.BlockBuilderInfo)",
						"numberOfBytes": "32"
					},
					"t_mapping(t_uint32,t_bool)": {
						"label": "mapping(uint32 => bool)",
						"numberOfBytes": "32"
					},
					"t_string_storage": {
						"label": "string",
						"numberOfBytes": "32"
					},
					"t_struct(BlockBuilderInfo)4075_storage": {
						"label": "struct IBlockBuilderRegistry.BlockBuilderInfo",
						"members": [
							{
								"label": "blockBuilderUrl",
								"type": "t_string_storage",
								"offset": 0,
								"slot": "0"
							},
							{
								"label": "stakeAmount",
								"type": "t_uint256",
								"offset": 0,
								"slot": "1"
							},
							{
								"label": "stopTime",
								"type": "t_uint256",
								"offset": 0,
								"slot": "2"
							},
							{
								"label": "numSlashes",
								"type": "t_uint256",
								"offset": 0,
								"slot": "3"
							},
							{
								"label": "isValid",
								"type": "t_bool",
								"offset": 0,
								"slot": "4"
							}
						],
						"numberOfBytes": "160"
					},
					"t_uint256": {
						"label": "uint256",
						"numberOfBytes": "32"
					},
					"t_uint32": {
						"label": "uint32",
						"numberOfBytes": "4"
					}
				},
				"namespaces": {
					"erc7201:openzeppelin.storage.Ownable": [
						{
							"contract": "OwnableUpgradeable",
							"label": "_owner",
							"type": "t_address",
							"src": "@openzeppelin/contracts-upgradeable/access/OwnableUpgradeable.sol:24",
							"offset": 0,
							"slot": "0"
						}
					],
					"erc7201:openzeppelin.storage.Initializable": [
						{
							"contract": "Initializable",
							"label": "_initialized",
							"type": "t_uint64",
							"src": "@openzeppelin/contracts-upgradeable/proxy/utils/Initializable.sol:69",
							"offset": 0,
							"slot": "0"
						},
						{
							"contract": "Initializable",
							"label": "_initializing",
							"type": "t_bool",
							"src": "@openzeppelin/contracts-upgradeable/proxy/utils/Initializable.sol:73",
							"offset": 8,
							"slot": "0"
						}
					]
				}
			}
		},
		"9c504a3839359fe93db3a9dea772cd32c96351d05f4aeee6254fa4f38ce0c145": {
			"address": "0x0A8fA56e95669808d5B9ff4836cdb2BA572dFbef",
			"txHash": "0xaad0364c5fa59f76faba50c35469dba75eeda3aca2e002312bfb675336dc48c3",
			"layout": {
				"solcVersion": "0.8.24",
				"storage": [
					{
						"label": "withdrawalVerifier",
						"offset": 0,
						"slot": "0",
						"type": "t_contract(IPlonkVerifier)4245",
						"contract": "Withdrawal",
						"src": "contracts/withdrawal/Withdrawal.sol:33"
					},
					{
						"label": "l2ScrollMessenger",
						"offset": 0,
						"slot": "1",
						"type": "t_contract(IL2ScrollMessenger)3333",
						"contract": "Withdrawal",
						"src": "contracts/withdrawal/Withdrawal.sol:34"
					},
					{
						"label": "rollup",
						"offset": 0,
						"slot": "2",
						"type": "t_contract(IRollup)6229",
						"contract": "Withdrawal",
						"src": "contracts/withdrawal/Withdrawal.sol:35"
					},
					{
						"label": "liquidity",
						"offset": 0,
						"slot": "3",
						"type": "t_address",
						"contract": "Withdrawal",
						"src": "contracts/withdrawal/Withdrawal.sol:36"
					},
					{
						"label": "directWithdrawalsQueue",
						"offset": 0,
						"slot": "4",
						"type": "t_struct(Queue)8432_storage",
						"contract": "Withdrawal",
						"src": "contracts/withdrawal/Withdrawal.sol:37"
					},
					{
						"label": "claimableWithdrawalsQueue",
						"offset": 0,
						"slot": "7",
						"type": "t_struct(Queue)8135_storage",
						"contract": "Withdrawal",
						"src": "contracts/withdrawal/Withdrawal.sol:38"
					},
					{
						"label": "nullifiers",
						"offset": 0,
						"slot": "10",
						"type": "t_mapping(t_bytes32,t_bool)",
						"contract": "Withdrawal",
						"src": "contracts/withdrawal/Withdrawal.sol:39"
					},
					{
						"label": "directWithdrawalTokenIndices",
						"offset": 0,
						"slot": "11",
						"type": "t_struct(UintSet)3116_storage",
						"contract": "Withdrawal",
						"src": "contracts/withdrawal/Withdrawal.sol:40"
					}
				],
				"types": {
					"t_address": {
						"label": "address",
						"numberOfBytes": "20"
					},
					"t_bool": {
						"label": "bool",
						"numberOfBytes": "1"
					},
					"t_struct(InitializableStorage)150_storage": {
						"label": "struct Initializable.InitializableStorage",
						"members": [
							{
								"label": "_initialized",
								"type": "t_uint64",
								"offset": 0,
								"slot": "0"
							},
							{
								"label": "_initializing",
								"type": "t_bool",
								"offset": 8,
								"slot": "0"
							}
						],
						"numberOfBytes": "32"
					},
					"t_struct(OwnableStorage)99_storage": {
						"label": "struct OwnableUpgradeable.OwnableStorage",
						"members": [
							{
								"label": "_owner",
								"type": "t_address",
								"offset": 0,
								"slot": "0"
							}
						],
						"numberOfBytes": "32"
					},
					"t_uint64": {
						"label": "uint64",
						"numberOfBytes": "8"
					},
					"t_array(t_bytes32)dyn_storage": {
						"label": "bytes32[]",
						"numberOfBytes": "32"
					},
					"t_array(t_struct(Withdrawal)4256_storage)dyn_storage": {
						"label": "struct WithdrawalLib.Withdrawal[]",
						"numberOfBytes": "32"
					},
					"t_bytes32": {
						"label": "bytes32",
						"numberOfBytes": "32"
					},
					"t_contract(IL2ScrollMessenger)3333": {
						"label": "contract IL2ScrollMessenger",
						"numberOfBytes": "20"
					},
					"t_contract(IPlonkVerifier)4245": {
						"label": "contract IPlonkVerifier",
						"numberOfBytes": "20"
					},
					"t_contract(IRollup)6229": {
						"label": "contract IRollup",
						"numberOfBytes": "20"
					},
					"t_mapping(t_bytes32,t_bool)": {
						"label": "mapping(bytes32 => bool)",
						"numberOfBytes": "32"
					},
					"t_mapping(t_bytes32,t_uint256)": {
						"label": "mapping(bytes32 => uint256)",
						"numberOfBytes": "32"
					},
					"t_struct(Queue)8135_storage": {
						"label": "struct Bytes32QueueLib.Queue",
						"members": [
							{
								"label": "data",
								"type": "t_array(t_bytes32)dyn_storage",
								"offset": 0,
								"slot": "0"
							},
							{
								"label": "front",
								"type": "t_uint256",
								"offset": 0,
								"slot": "1"
							},
							{
								"label": "rear",
								"type": "t_uint256",
								"offset": 0,
								"slot": "2"
							}
						],
						"numberOfBytes": "96"
					},
					"t_struct(Queue)8432_storage": {
						"label": "struct WithdrawalQueueLib.Queue",
						"members": [
							{
								"label": "data",
								"type": "t_array(t_struct(Withdrawal)4256_storage)dyn_storage",
								"offset": 0,
								"slot": "0"
							},
							{
								"label": "front",
								"type": "t_uint256",
								"offset": 0,
								"slot": "1"
							},
							{
								"label": "rear",
								"type": "t_uint256",
								"offset": 0,
								"slot": "2"
							}
						],
						"numberOfBytes": "96"
					},
					"t_struct(Set)2644_storage": {
						"label": "struct EnumerableSet.Set",
						"members": [
							{
								"label": "_values",
								"type": "t_array(t_bytes32)dyn_storage",
								"offset": 0,
								"slot": "0"
							},
							{
								"label": "_positions",
								"type": "t_mapping(t_bytes32,t_uint256)",
								"offset": 0,
								"slot": "1"
							}
						],
						"numberOfBytes": "64"
					},
					"t_struct(UintSet)3116_storage": {
						"label": "struct EnumerableSet.UintSet",
						"members": [
							{
								"label": "_inner",
								"type": "t_struct(Set)2644_storage",
								"offset": 0,
								"slot": "0"
							}
						],
						"numberOfBytes": "64"
					},
					"t_struct(Withdrawal)4256_storage": {
						"label": "struct WithdrawalLib.Withdrawal",
						"members": [
							{
								"label": "recipient",
								"type": "t_address",
								"offset": 0,
								"slot": "0"
							},
							{
								"label": "tokenIndex",
								"type": "t_uint32",
								"offset": 20,
								"slot": "0"
							},
							{
								"label": "amount",
								"type": "t_uint256",
								"offset": 0,
								"slot": "1"
							},
							{
								"label": "id",
								"type": "t_uint256",
								"offset": 0,
								"slot": "2"
							}
						],
						"numberOfBytes": "96"
					},
					"t_uint256": {
						"label": "uint256",
						"numberOfBytes": "32"
					},
					"t_uint32": {
						"label": "uint32",
						"numberOfBytes": "4"
					}
				},
				"namespaces": {
					"erc7201:openzeppelin.storage.Ownable": [
						{
							"contract": "OwnableUpgradeable",
							"label": "_owner",
							"type": "t_address",
							"src": "@openzeppelin/contracts-upgradeable/access/OwnableUpgradeable.sol:24",
							"offset": 0,
							"slot": "0"
						}
					],
					"erc7201:openzeppelin.storage.Initializable": [
						{
							"contract": "Initializable",
							"label": "_initialized",
							"type": "t_uint64",
							"src": "@openzeppelin/contracts-upgradeable/proxy/utils/Initializable.sol:69",
							"offset": 0,
							"slot": "0"
						},
						{
							"contract": "Initializable",
							"label": "_initializing",
							"type": "t_bool",
							"src": "@openzeppelin/contracts-upgradeable/proxy/utils/Initializable.sol:73",
							"offset": 8,
							"slot": "0"
						}
					]
				}
			}
>>>>>>> 1455a722
		}
	}
}<|MERGE_RESOLUTION|>--- conflicted
+++ resolved
@@ -15,8 +15,6 @@
 			"address": "0x04C57489d8827362172AE2fD176701132Fc10AeE",
 			"txHash": "0x7eace91753657f5827bb3813949509406578640dd7ec6880e0f4ac0bfadc97c8",
 			"kind": "uups"
-<<<<<<< HEAD
-=======
 		},
 		{
 			"address": "0x589F6b1B94b2DCF3cA6cB069e3686fd91b0e6FD3",
@@ -32,7 +30,6 @@
 			"address": "0x2d8f5D86987c2e90101E44Af7f26b127f4590e6B",
 			"txHash": "0xdecfa709a15050dfec56b5d8bc2ad71106e2e8744cb77cb272a5c3376e47c2ba",
 			"kind": "uups"
->>>>>>> 1455a722
 		}
 	],
 	"impls": {
@@ -716,8 +713,6 @@
 					]
 				}
 			}
-<<<<<<< HEAD
-=======
 		},
 		"3c8b530637f1a44a861e5a5df2790096b2d3371fdc2c73420601ef056590e570": {
 			"address": "0x88aF67928453bB2E5e4Cb7D8d15885C9bEd2bAFC",
@@ -1200,7 +1195,6 @@
 					]
 				}
 			}
->>>>>>> 1455a722
 		}
 	}
 }