--- conflicted
+++ resolved
@@ -5,14 +5,11 @@
 			"address": "0x86f08b1DcDe0673A5562384eAFD5df6EE83cd73a",
 			"txHash": "0x3083a315eda7226ffe41fc8d218aa3849d4520108fee27bc6a0887e9625e084a",
 			"kind": "uups"
-<<<<<<< HEAD
-=======
 		},
 		{
 			"address": "0xefCDfd25FA852D89818397F093286413391a39c0",
 			"txHash": "0x4e2d7f77ca7f980a99be425900bbe1ee355b4022e0a304bae468047cf8f03f64",
 			"kind": "uups"
->>>>>>> 1455a722
 		}
 	],
 	"impls": {
