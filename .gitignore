--- conflicted
+++ resolved
@@ -7,12 +7,9 @@
 # Hardhat files
 cache
 artifacts
-<<<<<<< HEAD
-=======
 
 /.openzeppelin
 
->>>>>>> 16c45c13
 .vscode/
 
 typechain-types/